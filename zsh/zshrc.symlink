--- conflicted
+++ resolved
@@ -17,18 +17,14 @@
 
 # ZSH-specific
 ####################
-<<<<<<< HEAD
-#export ZSH=$HOME/.oh-my-zsh
-ZSH_THEME="amuse"
-plugins=(git dirhistory zsh-syntax-highlighting)
-=======
 export ZSH=$HOME/.oh-my-zsh
 ZSH_THEME="nanotech"
 plugins=(git dirhistory tmux)
->>>>>>> 68a0e6c5
 # dirhistory: press alt-left/right to move through visited directories.
 # zsh-syntax-highlighting: like fish shell. Install the package first!
 # tmux: Handles automatically connecting to sessions.
+# dirhistory: press alt-left/right to move through visited directories.
+# zsh-syntax-highlighting: like fish shell. Install the package first!
 ####################
 
 # Starts a tmux session when logging in.
@@ -126,13 +122,11 @@
 bindkey "\e[A" up-line-or-beginning-search
 bindkey "\e[B" down-line-or-beginning-search
 
-<<<<<<< HEAD
+alias tmux="tmux -2"
+
 # Antigen stuff
 source /usr/share/zsh/scripts/antigen/antigen.zsh
 
 antigen-use oh-my-zsh
 antigen-bundle arialdomartini/oh-my-git
-antigen theme arialdomartini/oh-my-git-themes oppa-lana-style
-=======
-alias tmux="tmux -2"
->>>>>>> 68a0e6c5
+antigen theme arialdomartini/oh-my-git-themes oppa-lana-style