autoload colors && colors
# cheers, @ehrenmurdick
# http://github.com/ehrenmurdick/config/blob/master/zsh/prompt.zsh

if (( $+commands[git] ))
then
  git="$commands[git]"
else
  git="/usr/bin/git"
fi

git_branch() {
  echo $($git symbolic-ref HEAD 2>/dev/null | awk -F/ {'print $NF'})
}

git_dirty() {
  st=$($git status 2>/dev/null | tail -n 1)
  if [[ $st == "" ]]
  then
    echo ""
  else
    if [[ "$st" =~ ^nothing ]]
    then
      echo "on %{$fg_bold[green]%}$(git_prompt_info)%{$reset_color%}"
    else
      echo "on %{$fg_bold[red]%}$(git_prompt_info)%{$reset_color%}"
    fi
  fi
}

git_prompt_info () {
 ref=$($git symbolic-ref HEAD 2>/dev/null) || return
# echo "(%{\e[0;33m%}${ref#refs/heads/}%{\e[0m%})"
 echo "${ref#refs/heads/}"
}

unpushed () {
  $git cherry -v @{upstream} 2>/dev/null
}

need_push () {
  if [[ $(unpushed) == "" ]]
  then
    echo " "
  else
    echo " with %{$fg_bold[magenta]%}unpushed%{$reset_color%} "
  fi
}

ruby_version() {
  if (( $+commands[rbenv] ))
  then
<<<<<<< HEAD
    echo "$(rbenv version | awk '{print $1}')"
  fi

  if (( $+commands[rvm-prompt] ))
  then
    echo "$(rvm-prompt | awk '{print $1}')"
  fi
}

rb_prompt() {
  if ! [[ -z "$(ruby_version)" ]]
  then
    echo "%{$fg_bold[yellow]%}$(ruby_version)%{$reset_color%} "
  else
    echo ""
  fi
}

# This keeps the number of todos always available the right hand side of my
# command line. I filter it to only count those tagged as "+next", so it's more
# of a motivation to clear out the list.
todo() {
  if (( $+commands[todo.sh] ))
  then
    num=$(echo $(todo.sh ls +next | wc -l))
    let todos=num-2
    if [ $todos != 0 ]
    then
      echo "$todos"
    else
      echo ""
    fi
=======
    version=$(rbenv version-name 2> /dev/null)
    if [[ "$version" == "" ]] then version="-" fi

    echo "%{$fg_bold[yellow]%}$version%{$reset_color%}"
>>>>>>> 53b76330
  else
    echo ""
  fi
}

directory_name() {
  echo "%{$fg_bold[cyan]%}%1/%\/%{$reset_color%}"
}

export PROMPT=$'\n$(rb_prompt)in $(directory_name) $(git_dirty)$(need_push)\n› '
set_prompt () {
  export RPROMPT="%{$fg_bold[cyan]%}%{$reset_color%}"
}

precmd() {
  title "zsh" "%m" "%55<...<%~"
  set_prompt
}<|MERGE_RESOLUTION|>--- conflicted
+++ resolved
@@ -50,7 +50,6 @@
 ruby_version() {
   if (( $+commands[rbenv] ))
   then
-<<<<<<< HEAD
     echo "$(rbenv version | awk '{print $1}')"
   fi
 
@@ -69,31 +68,6 @@
   fi
 }
 
-# This keeps the number of todos always available the right hand side of my
-# command line. I filter it to only count those tagged as "+next", so it's more
-# of a motivation to clear out the list.
-todo() {
-  if (( $+commands[todo.sh] ))
-  then
-    num=$(echo $(todo.sh ls +next | wc -l))
-    let todos=num-2
-    if [ $todos != 0 ]
-    then
-      echo "$todos"
-    else
-      echo ""
-    fi
-=======
-    version=$(rbenv version-name 2> /dev/null)
-    if [[ "$version" == "" ]] then version="-" fi
-
-    echo "%{$fg_bold[yellow]%}$version%{$reset_color%}"
->>>>>>> 53b76330
-  else
-    echo ""
-  fi
-}
-
 directory_name() {
   echo "%{$fg_bold[cyan]%}%1/%\/%{$reset_color%}"
 }
