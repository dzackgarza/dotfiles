--- conflicted
+++ resolved
@@ -140,14 +140,10 @@
 install_dotfiles
 
 info "Linking vim files.."
-<<<<<<< HEAD
 ln -s $DOTFILES_ROOT/vim/vim $HOME/.vim
-=======
-ln -s $HOME/$DOTFILES_ROOT/vim/vim $HOME/.vim
 success "Vim files linked."
 
 info "Installing Vundle..."
->>>>>>> 38235575
 git clone https://github.com/gmarik/vundle.git ~/.vim/bundle/Vundle.vim
 success "Vundle installed."
 
