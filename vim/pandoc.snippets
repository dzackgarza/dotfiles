<<<<<<< HEAD
extends markdown

snippet tikz
	\begin{center}
	\begin{tikzpicture}
	${1}
	\end{tikzpicture}
	\end{center}

snippet tikzcd
	\begin{center}
	\begin{tikzcd}
	${1}
	\end{tikzcd}
	\end{center}

snippet center
	\begin{center}
	${1}
	\end{center}

snippet mm
	\[	
	${1}
	.\]

snippet mi
	\( ${1} \) ${2}

snippet eq
	\begin{equation*}
	${1}
	.\end{equation*}

snippet cases
	\begin{cases}
	${1}
	\end{cases}

snippet matrix
	\begin{bmatrix}
	0 & 0 \\
	0 & 0${1}
	\end{bmatrix}

snippet iff
	$\iff$

snippet nn

	${1}
	%
	${2}
	%
	${3}
	---
	${4}

snippet todo
	\todo[inline]{${1}}${2}

snippet def
	:::{.definition title="${1}"}
	${2}
	:::
	${3}

snippet thm
	:::{.theorem title="${1}"}
	${2}
	:::
	${3}

snippet proof
	:::{.proof}
	${1}
	:::
	${2}

snippet cor
	:::{.corollary title="${1}"}
	${2}
	:::
	${3}

snippet ex
	:::{.example}
	${1}
	:::
	${2}

snippet exc
	:::{.exercise}
	${1}
	:::
	${2}

snippet prop
	:::{.proposition title="${1}"}
	${2}
	:::
	${3}

snippet lem
	:::{.lemma}
	${1}
	:::
	${2}

snippet warn
	:::{.warning}
	${1}
	:::
	${2}

snippet rmk
	:::{.remark}
	${1}
	:::
	${2}

snippet prob
	:::{.problem}
	${1}
	:::
	${2}

snippet soln
	:::{.solution}
	\hfill
	:::{.concept}
	\hfill

	:::
	${1}
	:::
	${2}

snippet concept
	:::{.concept}
	\hfill
	${1}
	:::
	${2}

snippet \txor
	\text{ or }
	

snippet \txand
	\text{ and }

snippet \mcm
	\mathcal{M}

snippet continuity
	\forall \varepsilon > 0,\, \exists \delta > 0 \text{ such that } \quad \abs{x-y} < \delta \implies \abs{f(x) - f(y)} < \eps

snippet dn
	$\done$

snippet tw
	$\work$

snippet $
	\( ${1} \) ${2}

snippet align
	\[\begin{align*}
	${1}
	\end{align*}\]
	${2}

snippet \cl
	\mathrm{cl}

snippet \eps
	\varepsilon
=======
/home/zack/SparkleShare/github.com/dotfiles/vim/pandoc.snippets
>>>>>>> 25fcc256
<|MERGE_RESOLUTION|>--- conflicted
+++ resolved
@@ -1,4 +1,3 @@
-<<<<<<< HEAD
 extends markdown
 
 snippet tikz
@@ -128,11 +127,6 @@
 
 snippet soln
 	:::{.solution}
-	\hfill
-	:::{.concept}
-	\hfill
-
-	:::
 	${1}
 	:::
 	${2}
@@ -176,7 +170,4 @@
 	\mathrm{cl}
 
 snippet \eps
-	\varepsilon
-=======
-/home/zack/SparkleShare/github.com/dotfiles/vim/pandoc.snippets
->>>>>>> 25fcc256
+	\varepsilon